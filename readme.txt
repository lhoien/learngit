--- conflicted
+++ resolved
@@ -2,8 +2,4 @@
 Git is free software distributed under the GPL.
 Git has a mutable index called stage.
 Git tracks changes of files.
-<<<<<<< HEAD
-Creating a new branch is quick & simple.
-=======
-Creating a new branch is quick AND simple.
->>>>>>> 2d9a4509
+Creating a new branch is quick and simple.
